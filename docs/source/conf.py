--- conflicted
+++ resolved
@@ -19,11 +19,7 @@
 project = 'Pygarmin'
 copyright = '2022, Folkert van der Beek'
 author = 'Folkert van der Beek'
-<<<<<<< HEAD
-release = '1.1.2'
-=======
 release = '1.2.0'
->>>>>>> 9c7f6534
 
 # -- General configuration ---------------------------------------------------
 # https://www.sphinx-doc.org/en/master/usage/configuration.html#general-configuration
