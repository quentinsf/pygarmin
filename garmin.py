--- conflicted
+++ resolved
@@ -127,7 +127,6 @@
     def __init__(self, physicalLayer):
         self.phys = physicalLayer
 
-<<<<<<< HEAD
     def sendPacket(self, ptype, data):
         " Send a packet."""
         self.phys.sendPacket(ptype, data)
@@ -137,139 +136,25 @@
         " Read a packet."""
         ptype, data = self.phys.readPacket()
         if debug > 5: print "> packet %3d : " % ptype, hexdump(data)
-=======
-    def sendPacket(self, ptype, data, readAck=1):
-        " Send a message. By default this will also wait for the ack."
-
-        if type(data) == type(""):
-            ld = chr(len(data))
-        else: # XXX assume 16-bit integer for now
-            ld = chr(2)
-            data = struct.pack("<h",data)
-
-        tp = chr(ptype)
-        chk = self.checksum( tp + ld + data)
-        escline = self.escape( ld + data + chk)
-        bytes = self.DLE + tp + escline + self.EOM
-        self.phys.write(bytes)
-
-        if debug > 5: print "< packet %3d : " % ptype, hexdump(data)
-
-        if readAck:
-            self.readAcknowledge(ptype)
-
-    def readPacket(self, sendAck=1):
-        " Read a message. By default this will also send the ack."
-
-        dle = self.phys.read(1)
-
-        # Find the start of a message
-
-        while dle != self.DLE:
-            print "resync - expected DLE and got something else"
-            dle = self.phys.read(1)
-
-        # We've now found either the start or the end of a msg
-        # Try reading the type.
-
-        tp = self.phys.read(1)
-
-        # if it was the end
-
-        if tp == self.ETX:
-            dle = self.phys.read(1)
-            tp = self.phys.read(1)
-
-        # Now we should be synchronised
-
-        ptype = ord(tp)
-        ld = self.readEscapedByte()
-        datalen = ord(ld)
-        data = ""
-
-        for i in range(0, datalen):
-            data = data + self.readEscapedByte()
-
-        ck = self.readEscapedByte()
-
-        if ck != self.checksum(tp + ld + data):
-            raise LinkException, "Invalid checksum"
-
-        eom = self.phys.read(2)
-        assert(eom==self.EOM, "Invalid EOM seen")
-
-        if debug > 5: print "> packet %3d : " % ptype, hexdump(data)
-
-        if sendAck:
-            self.sendAcknowledge(ptype)
-
->>>>>>> 020c797e
         return (ptype, data)
 
     def expectPacket(self, ptype):
         "Expect and read a particular msg type. Return data."
 
         tp, data = self.readPacket()
-<<<<<<< HEAD
         if tp == 248 and ptype != 248:
             # No idea what packet type 248 is, it's not in the
             # specification. It seems safe to ignore it, though.
             if debug > 3:
                 print "Got msg type 248, retrying..."
             tp, data = self.readPacket()
-=======
-
->>>>>>> 020c797e
+
         if tp != ptype:
             raise LinkException, "Expected msg type %d, got %d" % (ptype, tp)
 
         return data
 
-<<<<<<< HEAD
-=======
-    def readAcknowledge(self, ptype):
-        "Read an ack msg in response to a particular sent msg"
-
-        if debug > 5: print "(>ack)",
-
-        # tp is the ack, data is only 1 byte and is the msg command number
-
-        tp, data = self.readPacket(0)
-
-        if (tp & 0xff) != self.Pid_Ack_Byte or ord(data[0]) != ptype:
-            raise LinkException, "Acknowledge error"
-
-    def sendAcknowledge(self, ptype):
-
-        if debug > 5: print "(<ack)",
-
-        self.sendPacket(self.Pid_Ack_Byte, struct.pack("<h", ptype), 0)
-
-    def readEscapedByte(self):
-        c = self.phys.read(1)
-
-        if c == self.DLE:
-            c = self.phys.read(1)
-
-        return c
-
-    def checksum(self, data):
-        sum = 0
-
-        for i in data:
-            sum = sum + ord(i)
-
-        sum = sum % 256
-        return chr((256-sum) % 256)
-
-    def escape(self, data):
-        "Escape any DLE characters"
-
-        #return string.join(string.split(data, self.DLE), self.DLE+self.DLE)
-        return (self.DLE*2).join(data.split(self.DLE))
-
-
->>>>>>> 020c797e
+
 # L001 builds on L000
 
 class L001(L000):
@@ -288,15 +173,10 @@
     Pid_Pvt_Data = 51
     Pid_Rte_Link_Data = 98
     Pid_Trk_Hdr = 99
-<<<<<<< HEAD
-    Pid_FlightBook_Record = 134
-    Pid_Lap = 149
-    Pid_Run = 990
-=======
     Pid_FlightBook_Record = 134             # packet with FlightBook data
     Pid_Lap = 149                                                                   # part of Forerunner data
->>>>>>> 020c797e
     Pid_Wpt_Cat = 152
+    Pid_Run = 990
 
 # L002 builds on L000
 
@@ -938,58 +818,9 @@
         self.link.sendPacket(self.link.Pid_Command_Data,
                              self.cmdproto.Cmnd_Stop_Pvt_Data)
 
-    def getData(self,callback):
-
-        #data = self.link.expectPacket(self.link.Pid_Pvt_Data)
-        # Otherwise Link Error: Expected msg type 51, got 114,
-        # What type is 114 ?
-
-        tp, data = self.link.readPacket()
-
-        p = self.datatypes[0]()
-        p.unpack(data)
-
-        if callback:
-
-            try:
-                callback(p,1,1,tp)
-            except:
-                raise
-
-        return p
-
-class A801:
-    "Used by ?, no documentation as of 2001-05-30"
-    pass
-
-class A802:
-    "Used by ?, no documentation as of 2001-05-30"
-    pass
-
-class A900:
-    "Used by GPS III+, no documentation as of 2000-09-18"
-    pass
-
-class A902:
-    "Used by etrex, no documentation as of 2001-05-30"
-    pass
-
-class A903:
-    "Used by etrex, no documentation as of 2001-05-30"
-    pass
-
-class A904:
-    "no documentation as of 2004-02-24"
-    pass
-
-<<<<<<< HEAD
 class A906(MultiTransferProtocol):
-    "Lap Transfer Protocol"
-=======
-class A906(SingleTransferProtocol):
     "Lap Transfer protocol"
 
->>>>>>> 020c797e
     def getData(self,callback):
         return MultiTransferProtocol.getData(self, callback,
                                              self.cmdproto.Cmnd_Transfer_Laps,
@@ -2014,57 +1845,7 @@
 106: ( (None,            L001, A010, (A100, D103), (A200, D201, D103), (A300, D300), (A400, D403), (A500, D501) ), ),
 112: ( (None,            L001, A010, (A100, D152), (A200, D201, D152), (A300, D300), None,         (A500, D501) ), )
 }
-<<<<<<< HEAD
-
-def GetProtocols(prod_id, soft_ver):
-    bits = ModelProtocols[prod_id]
-    for i in bits:
-        vrange = i[0]
-        if ( (vrange == None) or
-             ((soft_ver >= vrange[0]) and (soft_ver < vrange[1]))):
-            return i
-    raise "No protocols known for this software version. Strange!"
-
-def FormatA001(protocols):
-    """This is here to get the list of strings returned by A001 into
-     the same format as used in the ModelProtocols dictionary"""
-
-    try:
-        phys = eval(protocols[0])
-        link = eval(protocols[1])
-        cmnd = eval(protocols[2])
-
-        tuples = {"1" : None, "2" : None, "3" : None, "4" : None,
-                  "5" : None, "6" : None, "7" : None, "8" : None,
-                  "9" : None}
-        last_seen = None
-        for i in range(3, len(protocols)):
-            p = protocols[i]
-            if p[0] == "A":
-                pclass = p[1]
-                if tuples[pclass] == None:
-                    tuples[pclass] = []
-                last_seen = tuples[pclass]
-            elif p[0] == "D":
-                pass
-            else:
-                continue
-            try:
-                last_seen.append(eval(p))
-            except NameError:
-                if _enable_partial_support:
-                    if debug > 0:
-                        print "Protocol %s not supported yet!" % p
-                else:
-                    raise
-    except NameError:
-        print sys.exc_info()[2]
-        raise NameError, "Protocol %s not supported yet!" % sys.exc_info()[1]
-    return (None, link, cmnd, tuples["1"], tuples["2"], tuples["3"],
-            tuples["4"], tuples["5"], tuples["9"])
-=======
 '''
->>>>>>> 020c797e
 
 # ====================================================================
 
@@ -2077,7 +1858,6 @@
       implementations will probably override most of it.
     """
 
-<<<<<<< HEAD
     Pid_Ack_Byte = 6
     Pid_Nak_Byte = 21
 
@@ -2088,8 +1868,6 @@
 
     unit_id = None
 
-=======
->>>>>>> 020c797e
     def __init__(self, device, timeout = 5):
         self.timeout = timeout
         self.ser = serial.Serial(device, timeout=self.timeout, baudrate=9600)
@@ -2289,11 +2067,7 @@
     """
 
     def __init__(self, physicalLayer):
-<<<<<<< HEAD
         self.unit_id = physicalLayer.unit_id
-=======
-
->>>>>>> 020c797e
         self.link = L000(physicalLayer)      # at least initially
         (self.prod_id, self.soft_ver,self.prod_descs) = A000(self.link).getProductData()
 
